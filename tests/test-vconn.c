/*
 * Copyright (c) 2009, 2010 Nicira Networks.
 *
 * Licensed under the Apache License, Version 2.0 (the "License");
 * you may not use this file except in compliance with the License.
 * You may obtain a copy of the License at:
 *
 *     http://www.apache.org/licenses/LICENSE-2.0
 *
 * Unless required by applicable law or agreed to in writing, software
 * distributed under the License is distributed on an "AS IS" BASIS,
 * WITHOUT WARRANTIES OR CONDITIONS OF ANY KIND, either express or implied.
 * See the License for the specific language governing permissions and
 * limitations under the License.
 */

#include <config.h>
#include "vconn.h"
#include <errno.h>
#include <inttypes.h>
#include <signal.h>
#include <stdlib.h>
#include <unistd.h>
#include "command-line.h"
#include "poll-loop.h"
#include "socket-util.h"
#include "stream.h"
#include "stream-ssl.h"
#include "timeval.h"
#include "util.h"
#include "vlog.h"

#undef NDEBUG
#include <assert.h>

struct fake_pvconn {
    const char *type;
    char *pvconn_name;
    char *vconn_name;
    struct pstream *pstream;
};

static void
check(int a, int b, const char *as, const char *file, int line)
{
    if (a != b) {
        ovs_fatal(0, "%s:%d: %s is %d but should be %d", file, line, as, a, b);
    }
}


#define CHECK(A, B) check(A, B, #A, __FILE__, __LINE__)

static void
check_errno(int a, int b, const char *as, const char *file, int line)
{
    if (a != b) {
        ovs_fatal(0, "%s:%d: %s is %d (%s) but should be %d (%s)",
                  file, line, as, a, strerror(abs(a)), b, strerror(abs(b)));
    }
}

#define CHECK_ERRNO(A, B) check_errno(A, B, #A, __FILE__, __LINE__)

static void
fpv_create(const char *type, struct fake_pvconn *fpv)
{
#ifdef HAVE_OPENSSL
    if (!strcmp(type, "ssl")) {
        stream_ssl_set_private_key_file("testpki-privkey.pem");
        stream_ssl_set_certificate_file("testpki-cert.pem");
        stream_ssl_set_ca_cert_file("testpki-cacert.pem", false);
    }
#endif

    fpv->type = type;
    if (!strcmp(type, "unix")) {
        static int unix_count = 0;
        char *bind_path;

        bind_path = xasprintf("fake-pvconn.%d", unix_count++);
        fpv->pvconn_name = xasprintf("punix:%s", bind_path);
        fpv->vconn_name = xasprintf("unix:%s", bind_path);
        CHECK_ERRNO(pstream_open(fpv->pvconn_name, &fpv->pstream), 0);
        free(bind_path);
    } else if (!strcmp(type, "tcp") || !strcmp(type, "ssl")) {
        char *s, *port, *save_ptr = NULL;
        char *open_name;

        open_name = xasprintf("p%s:0:127.0.0.1", type);
        CHECK_ERRNO(pstream_open(open_name, &fpv->pstream), 0);

        /* Extract bound port number from pstream name. */
        s = xstrdup(pstream_get_name(fpv->pstream));
        strtok_r(s, ":", &save_ptr);
        port = strtok_r(NULL, ":", &save_ptr);

        /* Save info. */
        fpv->pvconn_name = xstrdup(pstream_get_name(fpv->pstream));
        fpv->vconn_name = xasprintf("%s:127.0.0.1:%s", type, port);

        free(open_name);
        free(s);
    } else {
        abort();
    }
}

static struct stream *
fpv_accept(struct fake_pvconn *fpv)
{
    struct stream *stream;

    CHECK_ERRNO(pstream_accept_block(fpv->pstream, &stream), 0);

    return stream;
}

static void
fpv_close(struct fake_pvconn *fpv)
{
    pstream_close(fpv->pstream);
    fpv->pstream = NULL;
}

static void
fpv_destroy(struct fake_pvconn *fpv)
{
    fpv_close(fpv);
    free(fpv->pvconn_name);
    free(fpv->vconn_name);
}

/* Connects to a fake_pvconn with vconn_open(), then closes the listener and
 * verifies that vconn_connect() reports 'expected_error'. */
static void
test_refuse_connection(int argc UNUSED, char *argv[])
{
    const char *type = argv[1];
    int expected_error;
    struct fake_pvconn fpv;
    struct vconn *vconn;

    expected_error = !strcmp(type, "unix") ? EPIPE : ECONNRESET;

    fpv_create(type, &fpv);
    CHECK_ERRNO(vconn_open(fpv.vconn_name, OFP_VERSION, &vconn), 0);
    fpv_close(&fpv);
    vconn_run(vconn);
    CHECK_ERRNO(vconn_connect(vconn), expected_error);
    vconn_close(vconn);
    fpv_destroy(&fpv);
}

/* Connects to a fake_pvconn with vconn_open(), accepts that connection and
 * closes it immediately, and verifies that vconn_connect() reports
 * 'expected_error'. */
static void
test_accept_then_close(int argc UNUSED, char *argv[])
{
    const char *type = argv[1];
    int expected_error;
    struct fake_pvconn fpv;
    struct vconn *vconn;

    expected_error = (!strcmp(type, "unix") ? EPIPE
                      : !strcmp(type, "tcp") ? ECONNRESET
                      : EPROTO);

    fpv_create(type, &fpv);
    CHECK_ERRNO(vconn_open(fpv.vconn_name, OFP_VERSION, &vconn), 0);
    vconn_run(vconn);
    stream_close(fpv_accept(&fpv));
    fpv_close(&fpv);
    CHECK_ERRNO(vconn_connect(vconn), expected_error);
    vconn_close(vconn);
    fpv_destroy(&fpv);
}

/* Connects to a fake_pvconn with vconn_open(), accepts that connection and
 * reads the hello message from it, then closes the connection and verifies
 * that vconn_connect() reports 'expected_error'. */
static void
test_read_hello(int argc UNUSED, char *argv[])
{
    const char *type = argv[1];
    struct fake_pvconn fpv;
    struct vconn *vconn;
    struct stream *stream;

    fpv_create(type, &fpv);
    CHECK_ERRNO(vconn_open(fpv.vconn_name, OFP_VERSION, &vconn), 0);
    vconn_run(vconn);
    stream = fpv_accept(&fpv);
    fpv_destroy(&fpv);
    for (;;) {
       struct ofp_header hello;
       int retval;

       retval = stream_recv(stream, &hello, sizeof hello);
       if (retval == sizeof hello) {
           CHECK(hello.version, OFP_VERSION);
           CHECK(hello.type, OFPT_HELLO);
           CHECK(hello.length, htons(sizeof hello));
           break;
       } else {
           CHECK_ERRNO(retval, -EAGAIN);
       }

       vconn_run(vconn);
       CHECK_ERRNO(vconn_connect(vconn), EAGAIN);
       vconn_run_wait(vconn);
       vconn_connect_wait(vconn);
       stream_recv_wait(stream);
       poll_block();
    }
    stream_close(stream);
    CHECK_ERRNO(vconn_connect(vconn), ECONNRESET);
    vconn_close(vconn);
}

/* Connects to a fake_pvconn with vconn_open(), accepts that connection and
 * sends the 'out' bytes in 'out_size' to it (presumably an OFPT_HELLO
 * message), then verifies that vconn_connect() reports
 * 'expect_connect_error'. */
static void
test_send_hello(const char *type, const void *out, size_t out_size,
                int expect_connect_error)
{
    struct fake_pvconn fpv;
    struct vconn *vconn;
    bool read_hello, connected;
    struct ofpbuf *msg;
    struct stream *stream;
    size_t n_sent;

    fpv_create(type, &fpv);
    CHECK_ERRNO(vconn_open(fpv.vconn_name, OFP_VERSION, &vconn), 0);
    vconn_run(vconn);
    stream = fpv_accept(&fpv);
    fpv_destroy(&fpv);

    n_sent = 0;
    while (n_sent < out_size) {
        int retval;

        retval = stream_send(stream, (char *) out + n_sent, out_size - n_sent);
        if (retval > 0) {
            n_sent += retval;
        } else if (retval == -EAGAIN) {
            stream_run(stream);
            vconn_run(vconn);
            stream_recv_wait(stream);
            vconn_connect_wait(vconn);
            vconn_run_wait(vconn);
            poll_block();
        } else {
            ovs_fatal(0, "stream_send returned unexpected value %d", retval);
        }
    }

    read_hello = connected = false;
    for (;;) {
       if (!read_hello) {
           struct ofp_header hello;
           int retval = stream_recv(stream, &hello, sizeof hello);
           if (retval == sizeof hello) {
               CHECK(hello.version, OFP_VERSION);
               CHECK(hello.type, OFPT_HELLO);
               CHECK(hello.length, htons(sizeof hello));
               read_hello = true;
           } else {
               CHECK_ERRNO(retval, -EAGAIN);
           }
       }

       vconn_run(vconn);
       if (!connected) {
           int error = vconn_connect(vconn);
           if (error == expect_connect_error) {
               if (!error) {
                   connected = true;
               } else {
                   stream_close(stream);
                   vconn_close(vconn);
                   return;
               }
           } else {
               CHECK_ERRNO(error, EAGAIN);
           }
       }

       if (read_hello && connected) {
           break;
       }

       vconn_run_wait(vconn);
       if (!connected) {
           vconn_connect_wait(vconn);
       }
       if (!read_hello) {
           stream_recv_wait(stream);
       }
       poll_block();
    }
    stream_close(stream);
    CHECK_ERRNO(vconn_recv(vconn, &msg), EOF);
    vconn_close(vconn);
}

/* Try connecting and sending a normal hello, which should succeed. */
static void
test_send_plain_hello(int argc UNUSED, char *argv[])
{
    const char *type = argv[1];
    struct ofp_header hello;

    hello.version = OFP_VERSION;
    hello.type = OFPT_HELLO;
    hello.length = htons(sizeof hello);
    hello.xid = htonl(0x12345678);
    test_send_hello(type, &hello, sizeof hello, 0);
}

/* Try connecting and sending an extra-long hello, which should succeed (since
 * the specification says that implementations must accept and ignore extra
 * data). */
static void
test_send_long_hello(int argc UNUSED, char *argv[])
{
    const char *type = argv[1];
    struct ofp_header hello;
    char buffer[sizeof hello * 2];

    hello.version = OFP_VERSION;
    hello.type = OFPT_HELLO;
    hello.length = htons(sizeof buffer);
    hello.xid = htonl(0x12345678);
    memset(buffer, 0, sizeof buffer);
    memcpy(buffer, &hello, sizeof hello);
    test_send_hello(type, buffer, sizeof buffer, 0);
}

/* Try connecting and sending an echo request instead of a hello, which should
 * fail with EPROTO. */
static void
test_send_echo_hello(int argc UNUSED, char *argv[])
{
    const char *type = argv[1];
    struct ofp_header echo;

    echo.version = OFP_VERSION;
    echo.type = OFPT_ECHO_REQUEST;
    echo.length = htons(sizeof echo);
    echo.xid = htonl(0x89abcdef);
    test_send_hello(type, &echo, sizeof echo, EPROTO);
}

/* Try connecting and sending a hello packet that has its length field as 0,
 * which should fail with EPROTO. */
static void
test_send_short_hello(int argc UNUSED, char *argv[])
{
    const char *type = argv[1];
    struct ofp_header hello;

    memset(&hello, 0, sizeof hello);
    test_send_hello(type, &hello, sizeof hello, EPROTO);
}

/* Try connecting and sending a hello packet that has a bad version, which
 * should fail with EPROTO. */
static void
test_send_invalid_version_hello(int argc UNUSED, char *argv[])
{
    const char *type = argv[1];
    struct ofp_header hello;

    hello.version = OFP_VERSION - 1;
    hello.type = OFPT_HELLO;
    hello.length = htons(sizeof hello);
    hello.xid = htonl(0x12345678);
    test_send_hello(type, &hello, sizeof hello, EPROTO);
}

static const struct command commands[] = {
    {"refuse-connection", 1, 1, test_refuse_connection},
    {"accept-then-close", 1, 1, test_accept_then_close},
    {"read-hello", 1, 1, test_read_hello},
    {"send-plain-hello", 1, 1, test_send_plain_hello},
    {"send-long-hello", 1, 1, test_send_long_hello},
    {"send-echo-hello", 1, 1, test_send_echo_hello},
    {"send-short-hello", 1, 1, test_send_short_hello},
    {"send-invalid-version-hello", 1, 1, test_send_invalid_version_hello},
    {NULL, 0, 0, NULL},
};

int
<<<<<<< HEAD
main(int argc, char *argv[])
=======
main(int argc OVS_UNUSED, char *argv[])
>>>>>>> 67a4917b
{
    set_program_name(argv[0]);
    time_init();
    vlog_init();
    vlog_set_levels(VLM_ANY_MODULE, VLF_ANY_FACILITY, VLL_EMER);
    vlog_set_levels(VLM_ANY_MODULE, VLF_CONSOLE, VLL_DBG);
    signal(SIGPIPE, SIG_IGN);

    time_alarm(10);

    run_command(argc - 1, argv + 1, commands);

    return 0;
}<|MERGE_RESOLUTION|>--- conflicted
+++ resolved
@@ -134,7 +134,7 @@
 /* Connects to a fake_pvconn with vconn_open(), then closes the listener and
  * verifies that vconn_connect() reports 'expected_error'. */
 static void
-test_refuse_connection(int argc UNUSED, char *argv[])
+test_refuse_connection(int argc OVS_UNUSED, char *argv[])
 {
     const char *type = argv[1];
     int expected_error;
@@ -156,7 +156,7 @@
  * closes it immediately, and verifies that vconn_connect() reports
  * 'expected_error'. */
 static void
-test_accept_then_close(int argc UNUSED, char *argv[])
+test_accept_then_close(int argc OVS_UNUSED, char *argv[])
 {
     const char *type = argv[1];
     int expected_error;
@@ -181,7 +181,7 @@
  * reads the hello message from it, then closes the connection and verifies
  * that vconn_connect() reports 'expected_error'. */
 static void
-test_read_hello(int argc UNUSED, char *argv[])
+test_read_hello(int argc OVS_UNUSED, char *argv[])
 {
     const char *type = argv[1];
     struct fake_pvconn fpv;
@@ -310,7 +310,7 @@
 
 /* Try connecting and sending a normal hello, which should succeed. */
 static void
-test_send_plain_hello(int argc UNUSED, char *argv[])
+test_send_plain_hello(int argc OVS_UNUSED, char *argv[])
 {
     const char *type = argv[1];
     struct ofp_header hello;
@@ -326,7 +326,7 @@
  * the specification says that implementations must accept and ignore extra
  * data). */
 static void
-test_send_long_hello(int argc UNUSED, char *argv[])
+test_send_long_hello(int argc OVS_UNUSED, char *argv[])
 {
     const char *type = argv[1];
     struct ofp_header hello;
@@ -344,7 +344,7 @@
 /* Try connecting and sending an echo request instead of a hello, which should
  * fail with EPROTO. */
 static void
-test_send_echo_hello(int argc UNUSED, char *argv[])
+test_send_echo_hello(int argc OVS_UNUSED, char *argv[])
 {
     const char *type = argv[1];
     struct ofp_header echo;
@@ -359,7 +359,7 @@
 /* Try connecting and sending a hello packet that has its length field as 0,
  * which should fail with EPROTO. */
 static void
-test_send_short_hello(int argc UNUSED, char *argv[])
+test_send_short_hello(int argc OVS_UNUSED, char *argv[])
 {
     const char *type = argv[1];
     struct ofp_header hello;
@@ -371,7 +371,7 @@
 /* Try connecting and sending a hello packet that has a bad version, which
  * should fail with EPROTO. */
 static void
-test_send_invalid_version_hello(int argc UNUSED, char *argv[])
+test_send_invalid_version_hello(int argc OVS_UNUSED, char *argv[])
 {
     const char *type = argv[1];
     struct ofp_header hello;
@@ -396,11 +396,7 @@
 };
 
 int
-<<<<<<< HEAD
-main(int argc, char *argv[])
-=======
 main(int argc OVS_UNUSED, char *argv[])
->>>>>>> 67a4917b
 {
     set_program_name(argv[0]);
     time_init();
